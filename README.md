--- conflicted
+++ resolved
@@ -7,10 +7,9 @@
 - Modelos de datos que siguen los encabezados, cuerpo y anexos de la **Factura Electrónica** establecidos por Tributación.
 - Validaciones básicas para los campos más relevantes (clave de 50 dígitos, consecutivo de 20 dígitos, identificación, totales).
 - Generación de XML listo para firmar y enviar a la ATV utilizando el esquema oficial `v4.4`.
-<<<<<<< HEAD
+
 - Módulo complementario para Odoo 19 (`odoo_addons/fe_cr_einvoice`) con vistas, campos adicionales y permisos para gestionar comprobantes electrónicos.
-=======
->>>>>>> 7d21b6e8
+
 
 ## Instalación
 
@@ -95,7 +94,7 @@
 print(xml)
 ```
 
-<<<<<<< HEAD
+
 ### Uso desde Odoo 19
 
 1. Copie la carpeta `odoo_addons/fe_cr_einvoice` dentro del `addons_path` de su instancia.
@@ -103,8 +102,7 @@
 3. Instale **Costa Rica Electronic Invoicing** y configure los datos de Hacienda en *Ajustes → Facturación → Costa Rica*.
 4. Abra una factura de cliente para acceder a la pestaña **Factura electrónica CR**, completar los campos requeridos y generar el XML mediante el botón **Generar XML Hacienda**.
 
-=======
->>>>>>> 7d21b6e8
+
 ## Pruebas
 
 Las pruebas unitarias se ejecutan con `pytest`:
